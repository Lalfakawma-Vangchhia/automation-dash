--- conflicted
+++ resolved
@@ -12,11 +12,8 @@
 import signal
 import sys
 from pathlib import Path
-<<<<<<< HEAD
 from app.api.notification_ws import router as notification_ws_router
-=======
 import time
->>>>>>> 0533f313
 
 # Configure logging
 logging.basicConfig(level=logging.INFO)
@@ -249,7 +246,8 @@
             "status_code": 500
         }
     )
-
+<<i
+>>
 
 if __name__ == "__main__":
     import uvicorn
